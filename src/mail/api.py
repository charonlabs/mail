--- conflicted
+++ resolved
@@ -81,17 +81,9 @@
         factory = data["factory"]
         comm_targets = data["comm_targets"]
         agent_params = data["agent_params"]
-<<<<<<< HEAD
-
-        for field in REQUIRED_FIELDS:
-            if not isinstance(data[field], REQUIRED_FIELDS[field]):
-                raise ValueError(
-                    f"agent JSON dump field '{field}' must be of type '{REQUIRED_FIELDS[field].__name__}', not '{type(data[field]).__name__}'"
-                )
-=======
+
         enable_entrypoint = data.get("enable_entrypoint", False)
         enable_interswarm = data.get("enable_interswarm", False)
->>>>>>> 4305126a
 
         return MAILAgent(
             name=name,
@@ -191,63 +183,6 @@
             entrypoint=entrypoint,
         )
 
-<<<<<<< HEAD
-    @staticmethod
-    def from_swarm_json(json_dump: str) -> "MAILSwarm":
-        """
-        Create a MAILSwarm from a JSON dump following the `swarms.json` format.
-        """
-        REQUIRED_FIELDS = {
-            "name": str,
-            "agents": list[dict[str, Any]],
-            "actions": list[dict[str, Any]],
-            "entrypoint": str,
-        }
-
-        data = json.loads(json_dump)
-
-        if data is None:
-            raise ValueError("swarm JSON dump must not be None")
-        for field in REQUIRED_FIELDS:
-            if field not in data:
-                raise ValueError(f"swarm JSON dump missing required field: '{field}'")
-
-        name = data["name"]
-        agents = data["agents"]
-        actions = data["actions"]
-        entrypoint = data["entrypoint"]
-
-        for field in REQUIRED_FIELDS:
-            if not isinstance(data[field], REQUIRED_FIELDS[field]):
-                raise ValueError(
-                    f"swarm JSON dump field '{field}' must be of type '{REQUIRED_FIELDS[field].__name__}', not '{type(data[field]).__name__}'"
-                )
-
-        return MAILSwarm(
-            swarm_name=name,
-            agents=agents,
-            actions=actions,
-            entrypoint=entrypoint,
-            user_id=data.get("user_id", "default_user"),
-        )
-
-    @staticmethod
-    def from_swarm_json_file(json_filepath: str, swarm_name: str) -> "MAILSwarm":
-        """
-        Create a MAILSwarm from a JSON file following the `swarms.json` format.
-        """
-        with open(json_filepath, "r") as f:
-            contents = f.read()
-            full_json = json.loads(contents)
-            for swarm in full_json:
-                if swarm["name"] == swarm_name:
-                    return MAILSwarm.from_swarm_json(json.dumps(swarm))
-                raise ValueError(f"swarm '{swarm_name}' not found in {json_filepath}")
-
-        raise ValueError(f"trouble reading filepath: '{json_filepath}'")
-
-=======
->>>>>>> 4305126a
     async def post_message(
         self,
         subject: str,
@@ -263,18 +198,9 @@
             entrypoint = self.entrypoint
 
         message = self._build_message(subject, body, [entrypoint], "request")
-<<<<<<< HEAD
-        response = await self._runtime.submit_and_wait(message, timeout)
-
-        if show_events:
-            return response, self._runtime.get_events_by_task_id(
-                message["message"]["task_id"]
-            )
-        else:
-            return response, []
-=======
+
         return await self.submit_message(message, timeout, show_events)
->>>>>>> 4305126a
+
 
     async def post_message_stream(
         self,
@@ -325,12 +251,9 @@
                     msg_type="request",
                 )
             case _:
-<<<<<<< HEAD
                 raise NotImplementedError(
                     f"type '{type}' not implemented for this method"
                 )
-=======
-                raise NotImplementedError(f"type '{type}' not implemented for this method")
 
     async def shutdown(self) -> None:
         """
@@ -493,4 +416,3 @@
                 if swarm["name"] == swarm_name:
                     return MAILSwarmTemplate.from_swarm_json(json.dumps(swarm))
             raise ValueError(f"swarm '{swarm_name}' not found in {json_filepath}")
->>>>>>> 4305126a
