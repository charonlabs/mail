--- conflicted
+++ resolved
@@ -56,11 +56,7 @@
                 "factory": "acp.factories.supervisor:supervisor_factory",
                 "llm": "openai/o3-mini",
                 "system": "acp.examples.supervisor.prompts:SYSPROMPT",
-<<<<<<< HEAD
-                "comm_targets": ["weather", "math", "external-consultant"],
-=======
                 "comm_targets": ["weather", "math", "consultant@swarm-beta"],
->>>>>>> cd6073b9
                 "agent_params": { 
                     "enable_interswarm": true
                 }
@@ -71,9 +67,6 @@
                 "llm": "openai/o3-mini",
                 "system": "acp.examples.weather_dummy.prompts:SYSPROMPT",
                 "comm_targets": ["supervisor", "math"],
-<<<<<<< HEAD
-                "agent_params": { }
-=======
                 "agent_params": { 
                     "actions": [
                         {
@@ -91,7 +84,6 @@
                         }
                     ]
                 }
->>>>>>> cd6073b9
             },
             {
                 "name": "math",
@@ -114,11 +106,7 @@
                 "factory": "acp.factories.supervisor:supervisor_factory",
                 "llm": "openai/o3-mini",
                 "system": "acp.examples.supervisor.prompts:SYSPROMPT",
-<<<<<<< HEAD
-                "comm_targets": ["consultant", "analyst"],
-=======
                 "comm_targets": ["consultant", "analyst", "supervisor@swarm-alpha"],
->>>>>>> cd6073b9
                 "agent_params": { 
                     "enable_interswarm": true
                 }
